#!/usr/bin/env python3
""" Default configurations for faceswap
    Extends out configparser funcionality
    by checking for default config updates
    and returning data in it's correct format """

import logging
import os
import sys
from collections import OrderedDict
from configparser import ConfigParser

logger = logging.getLogger(__name__)  # pylint: disable=invalid-name


class FaceswapConfig():
    """ Config Items """
    def __init__(self, section):
        """ Init Configuration  """
        logger.debug("Initializing: %s", self.__class__.__name__)
        self.configfile = self.get_config_file()
        self.config = ConfigParser(allow_no_value=True)
        self.defaults = OrderedDict()
        self.config.optionxform = str
        self.section = section

        self.set_defaults()
        self.handle_config()
        logger.debug("Initialized: %s", self.__class__.__name__)

    def set_defaults(self):
        """ Override for plugin specific config defaults

            Should be a series of self.add_section() and self.add_item() calls

            e.g:

            section = "sect_1"
            self.add_section(title=section,
                         info="Section 1 Information")

            self.add_item(section=section,
                          title="option_1",
                          datatype=bool,
                          default=False,
                          info="sect_1 option_1 information")
        """
        raise NotImplementedError

    def get_config_dict(self, section=None):
        """ Collate global options and requested section into a dictionary
            with the correct datatypes """
        conf = dict()
        section = section if section else self.section
        for sect in ("global", section):
            if sect not in self.config.sections():
                continue
            for key in self.config[sect]:
                if key.startswith(("#", "\n")):  # Skip comments
                    continue
                conf[key] = self.get(sect, key)
        return conf

<<<<<<< HEAD
    def get_master_section_config_dict(self, master_section):
        """ Collate global options and requested master section into a dictionary
            with the correct datatypes

            Master sections are the names that exist before the "." in sections
            where this naming schema is valid.
            e.g. "model.<model_name>" with a master_section of 'model' will return all of
            the config options for any section that begins with 'model.'

            The master_section will be stripped from the returning dict (e.g model. will
            be removed from the key in the above example)
            """
        conf = dict()
        for sect in self.config.sections():
            if sect != "global" and not sect.startswith("{}.".format(master_section)):
                continue
            for key in self.config[sect]:
                if key.startswith(("#", "\n")):  # Skip comments
                    continue
                new_sect = sect.split(".")
                new_sect = new_sect[0] if len(new_sect) == 1 else ".".join(new_sect[1:])
                conf.setdefault(new_sect, dict())[key] = self.get(sect, key)
        return conf
=======
    @property
    def changeable_items(self):
        """ Training only.
            Return a dict of config items with their set values for items
            that can be altered after the model has been created """
        retval = dict()
        for sect in ("global", self.section):
            for key, val in self.defaults[sect].items():
                if key == "helptext" or val["fixed"]:
                    continue
                retval[key] = self.get(sect, key)
        logger.debug("Alterable for existing models: %s", retval)
        return retval
>>>>>>> aeca458b

    def get(self, section, option):
        """ Return a config item in it's correct format """
        logger.debug("Getting config item: (section: '%s', option: '%s')", section, option)
        datatype = self.defaults[section][option]["type"]
        if datatype == bool:
            func = self.config.getboolean
        elif datatype == int:
            func = self.config.getint
        elif datatype == float:
            func = self.config.getfloat
        else:
            func = self.config.get
        retval = func(section, option)
        if isinstance(retval, str) and retval.lower() == "none":
            retval = None
        logger.debug("Returning item: (type: %s, value: %s)", datatype, retval)
        return retval

    def get_config_file(self):
        """ Return the config file from the calling folder """
        dirname = os.path.dirname(sys.modules[self.__module__].__file__)
        folder, fname = os.path.split(dirname)
        retval = os.path.join(os.path.dirname(folder), "config", "{}.ini".format(fname))
        logger.debug("Config File location: '%s'", retval)
        return retval

    def add_section(self, title=None, info=None):
        """ Add a default section to config file """
        logger.debug("Add section: (title: '%s', info: '%s')", title, info)
        if None in (title, info):
            raise ValueError("Default config sections must have a title and "
                             "information text")
        self.defaults[title] = OrderedDict()
        self.defaults[title]["helptext"] = info

    def add_item(self, section=None, title=None, datatype=str, default=None, info=None,
                 rounding=None, min_max=None, choices=None, fixed=True):
        """ Add a default item to a config section

            For int or float values, rounding and min_max must be set
            This is for the slider in the GUI. The min/max values are not enforced:
            rounding:   sets the decimal places for floats or the step interval for ints.
            min_max:    tuple of min and max accepted values

            For str values choices can be set to validate input and create a combo box
            in the GUI

            The 'fixed' parameter is only for training configs. Training configurations
            are set when the model is created, and then reloaded from the state file.
            Marking an item as fixed=False indicates that this value can be changed for
            existing models, and will overide the value saved in the state file with the
            updated value in config.

        """
        logger.debug("Add item: (section: '%s', title: '%s', datatype: '%s', default: '%s', "
                     "info: '%s', rounding: '%s', min_max: %s, choices: %s, fixed: %s)",
                     section, title, datatype, default, info, rounding, min_max, choices, fixed)

        choices = list() if not choices else choices

        if None in (section, title, default, info):
            raise ValueError("Default config items must have a section, "
                             "title, defult and  "
                             "information text")
        if not self.defaults.get(section, None):
            raise ValueError("Section does not exist: {}".format(section))
        if datatype not in (str, bool, float, int):
            raise ValueError("'datatype' must be one of str, bool, float or "
                             "int: {} - {}".format(section, title))
        if datatype in (float, int) and (rounding is None or min_max is None):
            raise ValueError("'rounding' and 'min_max' must be set for numerical options")
        if not isinstance(choices, (list, tuple)):
            raise ValueError("'choices' must be a list or tuple")

        info = self.expand_helptext(info, choices, default, datatype, min_max, fixed)
        self.defaults[section][title] = {"default": default,
                                         "helptext": info,
                                         "type": datatype,
                                         "rounding": rounding,
                                         "min_max": min_max,
                                         "choices": choices,
                                         "fixed": fixed}

    @staticmethod
    def expand_helptext(helptext, choices, default, datatype, min_max, fixed):
        """ Add extra helptext info from parameters """
        if not fixed:
            helptext += "\nThis option can be updated for existing models."
        if choices:
            helptext += "\nChoose from: {}".format(choices)
        elif datatype == bool:
            helptext += "\nChoose from: True, False"
        elif datatype == int:
            cmin, cmax = min_max
            helptext += "\nSelect an integer between {} and {}".format(cmin, cmax)
        elif datatype == float:
            cmin, cmax = min_max
            helptext += "\nSelect a decimal number between {} and {}".format(cmin, cmax)
        helptext += "\n[Default: {}]".format(default)
        return helptext

    def check_exists(self):
        """ Check that a config file exists """
        if not os.path.isfile(self.configfile):
            logger.debug("Config file does not exist: '%s'", self.configfile)
            return False
        logger.debug("Config file exists: '%s'", self.configfile)
        return True

    def create_default(self):
        """ Generate a default config if it does not exist """
        logger.debug("Creating default Config")
        for section, items in self.defaults.items():
            logger.debug("Adding section: '%s')", section)
            self.insert_config_section(section, items["helptext"])
            for item, opt in items.items():
                logger.debug("Adding option: (item: '%s', opt: '%s'", item, opt)
                if item == "helptext":
                    continue
                self.insert_config_item(section,
                                        item,
                                        opt["default"],
                                        opt)
        self.save_config()

    def insert_config_section(self, section, helptext, config=None):
        """ Insert a section into the config """
        logger.debug("Inserting section: (section: '%s', helptext: '%s', config: '%s')",
                     section, helptext, config)
        config = self.config if config is None else config
        helptext = self.format_help(helptext, is_section=True)
        config.add_section(section)
        config.set(section, helptext)
        logger.debug("Inserted section: '%s'", section)

    def insert_config_item(self, section, item, default, option,
                           config=None):
        """ Insert an item into a config section """
        logger.debug("Inserting item: (section: '%s', item: '%s', default: '%s', helptext: '%s', "
                     "config: '%s')", section, item, default, option["helptext"], config)
        config = self.config if config is None else config
        helptext = option["helptext"]
        helptext = self.format_help(helptext, is_section=False)
        config.set(section, helptext)
        config.set(section, item, str(default))
        logger.debug("Inserted item: '%s'", item)

    @staticmethod
    def format_help(helptext, is_section=False):
        """ Format comments for default ini file """
        logger.debug("Formatting help: (helptext: '%s', is_section: '%s')", helptext, is_section)
        helptext = '# {}'.format(helptext.replace("\n", "\n# "))
        if is_section:
            helptext = helptext.upper()
        else:
            helptext = "\n{}".format(helptext)
        logger.debug("formatted help: '%s'", helptext)
        return helptext

    def load_config(self):
        """ Load values from config """
        logger.verbose("Loading config: '%s'", self.configfile)
        self.config.read(self.configfile)

    def save_config(self):
        """ Save a config file """
        logger.info("Updating config at: '%s'", self.configfile)
        f_cfgfile = open(self.configfile, "w")
        self.config.write(f_cfgfile)
        f_cfgfile.close()

    def validate_config(self):
        """ Check for options in default config against saved config
            and add/remove as appropriate """
        logger.debug("Validating config")
        if self.check_config_change():
            self.add_new_config_items()
        self.check_config_choices()
        logger.debug("Validated config")

    def add_new_config_items(self):
        """ Add new items to the config file """
        logger.debug("Updating config")
        new_config = ConfigParser(allow_no_value=True)
        for section, items in self.defaults.items():
            self.insert_config_section(section, items["helptext"], new_config)
            for item, opt in items.items():
                if item == "helptext":
                    continue
                if section not in self.config.sections():
                    logger.debug("Adding new config section: '%s'", section)
                    opt_value = opt["default"]
                else:
                    opt_value = self.config[section].get(item, opt["default"])
                self.insert_config_item(section,
                                        item,
                                        opt_value,
                                        opt,
                                        new_config)
        self.config = new_config
        self.config.optionxform = str
        self.save_config()
        logger.debug("Updated config")

    def check_config_choices(self):
        """ Check that config items are valid choices """
        logger.debug("Checking config choices")
        for section, items in self.defaults.items():
            for item, opt in items.items():
                if item == "helptext" or not opt["choices"]:
                    continue
                opt_value = self.config.get(section, item)
                if opt_value.lower() == "none" and any(choice.lower() == "none"
                                                       for choice in opt["choices"]):
                    continue
                if opt_value not in opt["choices"]:
                    default = str(opt["default"])
                    logger.warning("'%s' is not a valid config choice for '%s': '%s'. Defaulting "
                                   "to: '%s'", opt_value, section, item, default)
                    self.config.set(section, item, default)
        logger.debug("Checked config choices")

    def check_config_change(self):
        """ Check whether new default items have been added or removed
            from the config file compared to saved version """
        if set(self.config.sections()) != set(self.defaults.keys()):
            logger.debug("Default config has new section(s)")
            return True

        for section, items in self.defaults.items():
            opts = [opt for opt in items.keys() if opt != "helptext"]
            exists = [opt for opt in self.config[section].keys()
                      if not opt.startswith(("# ", "\n# "))]
            if set(exists) != set(opts):
                logger.debug("Default config has new item(s)")
                return True
        logger.debug("Default config has not changed")
        return False

    def handle_config(self):
        """ Handle the config """
        logger.debug("Handling config")
        if not self.check_exists():
            self.create_default()
        self.load_config()
        self.validate_config()
        logger.debug("Handled config")<|MERGE_RESOLUTION|>--- conflicted
+++ resolved
@@ -28,6 +28,20 @@
         self.handle_config()
         logger.debug("Initialized: %s", self.__class__.__name__)
 
+    @property
+    def changeable_items(self):
+        """ Training only.
+            Return a dict of config items with their set values for items
+            that can be altered after the model has been created """
+        retval = dict()
+        for sect in ("global", self.section):
+            for key, val in self.defaults[sect].items():
+                if key == "helptext" or val["fixed"]:
+                    continue
+                retval[key] = self.get(sect, key)
+        logger.debug("Alterable for existing models: %s", retval)
+        return retval
+
     def set_defaults(self):
         """ Override for plugin specific config defaults
 
@@ -61,7 +75,6 @@
                 conf[key] = self.get(sect, key)
         return conf
 
-<<<<<<< HEAD
     def get_master_section_config_dict(self, master_section):
         """ Collate global options and requested master section into a dictionary
             with the correct datatypes
@@ -85,21 +98,6 @@
                 new_sect = new_sect[0] if len(new_sect) == 1 else ".".join(new_sect[1:])
                 conf.setdefault(new_sect, dict())[key] = self.get(sect, key)
         return conf
-=======
-    @property
-    def changeable_items(self):
-        """ Training only.
-            Return a dict of config items with their set values for items
-            that can be altered after the model has been created """
-        retval = dict()
-        for sect in ("global", self.section):
-            for key, val in self.defaults[sect].items():
-                if key == "helptext" or val["fixed"]:
-                    continue
-                retval[key] = self.get(sect, key)
-        logger.debug("Alterable for existing models: %s", retval)
-        return retval
->>>>>>> aeca458b
 
     def get(self, section, option):
         """ Return a config item in it's correct format """
